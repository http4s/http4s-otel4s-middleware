import com.typesafe.tools.mima.core._

ThisBuild / tlBaseVersion := "0.9" // your current series x.y

ThisBuild / licenses := Seq(License.Apache2)
ThisBuild / developers += tlGitHubDev("rossabaker", "Ross A. Baker")
ThisBuild / startYear := Some(2023)

ThisBuild / tlCiReleaseBranches := Seq("main")

<<<<<<< HEAD
val scala213 = "2.13.14"
val scala3 = "3.3.4"
=======
val scala213 = "2.13.15"
val scala3 = "3.3.3"
>>>>>>> 0be9fd54
ThisBuild / crossScalaVersions := Seq(scala213, scala3)
ThisBuild / scalaVersion := scala213

ThisBuild / githubWorkflowJavaVersions := Seq(JavaSpec.temurin("17"))
ThisBuild / tlJdkRelease := Some(8)

val catsEffectV = "3.5.4"
val http4sV = "0.23.28"
val munitV = "1.0.0"
val munitCatsEffectV = "2.0.0"
val openTelemetryV = "1.42.1"
val otel4sV = "0.10.0"
val slf4jV = "1.7.36"

// Projects
lazy val `http4s-otel4s-middleware` = tlCrossRootProject
  .aggregate(core, examples)

lazy val core = crossProject(JVMPlatform, JSPlatform, NativePlatform)
  .crossType(CrossType.Pure)
  .in(file("core"))
  .settings(
    name := "http4s-otel4s-middleware",
    libraryDependencies ++= Seq(
      "org.typelevel" %%% "cats-effect" % catsEffectV,
      "org.http4s" %%% "http4s-client" % http4sV,
      "org.typelevel" %%% "otel4s-core-metrics" % otel4sV,
      "org.typelevel" %%% "otel4s-core-trace" % otel4sV,
      "org.typelevel" %%% "otel4s-semconv" % otel4sV,
      "org.typelevel" %%% "otel4s-sdk-testkit" % otel4sV % Test,
      "org.typelevel" %%% "cats-effect-testkit" % catsEffectV % Test,
      "org.typelevel" %%% "munit-cats-effect" % munitCatsEffectV % Test,
      "org.scalameta" %%% "munit" % munitV % Test,
      "org.http4s" %%% "http4s-server" % http4sV % Test,
    ),
  )

lazy val examples = project
  .in(file("examples"))
  .enablePlugins(NoPublishPlugin)
  .dependsOn(core.jvm)
  .settings(
    scalacOptions -= "-Xfatal-warnings",
    libraryDependencies ++= Seq(
      "org.typelevel" %% "otel4s-oteljava" % otel4sV,
      "io.opentelemetry" % "opentelemetry-exporter-otlp" % openTelemetryV % Runtime,
      "io.opentelemetry" % "opentelemetry-sdk-extension-autoconfigure" % openTelemetryV % Runtime,
      "org.http4s" %% "http4s-dsl" % http4sV,
      "org.http4s" %% "http4s-ember-server" % http4sV,
      "org.http4s" %% "http4s-ember-client" % http4sV,
      "org.slf4j" % "slf4j-simple" % slf4jV % Runtime,
    ),
    run / fork := true,
    javaOptions += "-Dotel.service.name=jaeger-example",
    javaOptions += "-Dotel.metrics.exporter=none",
    javaOptions += "-Dotel.java.global-autoconfigure.enabled=true",
  )

lazy val site = project
  .in(file("site"))
  .enablePlugins(TypelevelSitePlugin)
  .dependsOn(core.jvm)
  .settings(tlSite := {}) // disabled until a site is set up<|MERGE_RESOLUTION|>--- conflicted
+++ resolved
@@ -8,13 +8,8 @@
 
 ThisBuild / tlCiReleaseBranches := Seq("main")
 
-<<<<<<< HEAD
-val scala213 = "2.13.14"
+val scala213 = "2.13.15"
 val scala3 = "3.3.4"
-=======
-val scala213 = "2.13.15"
-val scala3 = "3.3.3"
->>>>>>> 0be9fd54
 ThisBuild / crossScalaVersions := Seq(scala213, scala3)
 ThisBuild / scalaVersion := scala213
 
