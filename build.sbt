--- conflicted
+++ resolved
@@ -15,30 +15,17 @@
 // true by default, set to false to publish to s01.oss.sonatype.org
 ThisBuild / tlSonatypeUseLegacyHost := true
 
-<<<<<<< HEAD
-ThisBuild / crossScalaVersions := Seq("2.12.18", "2.13.11", "3.3.0")
-ThisBuild / scalaVersion := "3.3.0"
-=======
 val scala212 = "2.12.18"
 val scala213 = "2.13.12"
 val scala3 = "3.3.1"
 ThisBuild / crossScalaVersions := Seq(scala212, scala213, scala3)
 ThisBuild / scalaVersion := scala3
->>>>>>> ac99e5d9
 
 ThisBuild / githubWorkflowJavaVersions := Seq(JavaSpec.temurin("17"))
 ThisBuild / tlJdkRelease := Some(8)
 
 ThisBuild / testFrameworks += new TestFramework("munit.Framework")
 
-<<<<<<< HEAD
-val catsV = "2.9.0"
-val catsEffectV = "3.5.0"
-val fs2V = "3.7.0"
-val http4sV = "0.23.19"
-val fiberLocalV = "0.1.2"
-val natchezV = "0.3.2"
-=======
 val catsV = "2.10.0"
 val catsEffectV = "3.5.2"
 val catsMtlV = "1.3.1"
@@ -48,7 +35,6 @@
 val openTelemetryV = "1.31.0"
 val otel4sV = "0.3.0-RC2"
 
->>>>>>> ac99e5d9
 val munitCatsEffectV = "2.0.0-M3"
 
 val slf4jV    = "1.7.30"
@@ -62,11 +48,7 @@
   .crossType(CrossType.Pure)
   .in(file("core"))
   .settings(
-    name := "natchez-http4s-otel",
-    mimaBinaryIssueFilters ++= Seq(
-      ProblemFilters.exclude[DirectMissingMethodProblem]("io.chrisdavenport.natchezhttp4sotel.ClientMiddleware.request"),
-      ProblemFilters.exclude[DirectMissingMethodProblem]("io.chrisdavenport.natchezhttp4sotel.ServerMiddleware.request")
-    ),
+    name := "http4s-otel4s",
 
     libraryDependencies ++= Seq(
       "org.typelevel"               %%% "cats-core"                  % catsV,
